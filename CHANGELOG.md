--- conflicted
+++ resolved
@@ -7,17 +7,15 @@
 
 ## [Unreleased]
 
-<<<<<<< HEAD
 ### Fixed
 - **CLI Defaults** - Changed CLI defaults to honor environment variables
-=======
+
 ## [5.0.2] - 2025-10-05
 
 ### Fixed
-- **CLI Error Messages** - Display meaningful OpenAI error messages in CLI commands
+  - **CLI Error Messages** - Display meaningful OpenAI error messages in CLI commands
   - Improved error reporting throughout CLI interface
   - Better user feedback when OpenAI API calls fail
->>>>>>> bd584c54
 
 ## [5.0.1] - 2025-10-04
 
